--- conflicted
+++ resolved
@@ -486,16 +486,11 @@
                 # progress bar updates - 100 per warmup, sampling
                 if fixed_param or not adapt_engaged or warmup_iters == 0:
                     num_updates = 100
+                    w_iters = 0
                 else:
-<<<<<<< HEAD
-                    refresh = max(
-                        int((warmup_iters + sampling_iters) * 0.005), 1
-                    )
-=======
                     num_updates = 200
-                w_iters = warmup_iters
-                if w_iters is None:
-                    w_iters = 1000
+                    if warmup_iters is None:
+                        w_iters = 1000
                 s_iters = sampling_iters
                 if s_iters is None:
                     s_iters = 1000
@@ -503,7 +498,6 @@
                     int((s_iters + w_iters) // num_updates),
                     1,
                 )
->>>>>>> 22ab6eb4
                 # disable logger for console (temporary) - use tqdm
                 self._logger.propagate = False
             except ImportError:
