"""
Utility functions
"""
import os
import json
import math
import numpy as np
import platform
import re
import subprocess

from typing import Dict, TextIO, List

EXTENSION = '.exe' if platform.system() == 'Windows' else ''


def get_latest_cmdstan(dot_dir: str) -> str:
    """
    Given a valid directory path, find all installed CmdStan versions
    and return highest (i.e., latest) version number.
    Assumes directory populated via script `bin/install_cmdstan`.
    """
    versions = [
        name.split('-')[1]
        for name in os.listdir(dot_dir)
        if os.path.isdir(os.path.join(dot_dir, name))
           and name.startswith('cmdstan-')
    ]
    versions.sort(key=lambda s: list(map(int, s.split('.'))))
    if len(versions) == 0:
        return None
    latest = 'cmdstan-{}'.format(versions[len(versions) - 1])
    return latest


def validate_cmdstan_path(path: str) -> None:
    """
    Validate that CmdStan directory exists and binaries have been built.
    Throws exception if specified path is invalid.
    """
    if not os.path.isdir(path):
        raise ValueError('no such CmdStan directory {}'.format(path))
    if not os.path.exists(os.path.join(path, 'bin', 'stanc' + EXTENSION)):
        raise ValueError(
            'no CmdStan binaries found, '
            'run command line script "install_cmdstan"'
        )


def set_cmdstan_path(path: str) -> None:
    """
    Validate, then set CmdStan directory path.
    """
    validate_cmdstan_path(path)
    os.environ['CMDSTAN'] = path


def set_make_env(make: str) -> None:
    """
    set MAKE environmental variable.
    """
    os.environ['MAKE'] = make


def cmdstan_path() -> str:
    """
    Validate, then return CmdStan directory path.
    """
    cmdstan_path = ''
    if 'CMDSTAN' in os.environ:
        cmdstan_path = os.environ['CMDSTAN']
    else:
        cmdstan_dir = os.path.expanduser(os.path.join('~', '.cmdstanpy'))
        if not os.path.exists(cmdstan_dir):
            raise ValueError(
                'no CmdStan installation found, '
                'run command line script "install_cmdstan"'
            )
        latest_cmdstan = get_latest_cmdstan(cmdstan_dir)
        if latest_cmdstan is None:
            raise ValueError(
                'no CmdStan installation found, '
                'run command line script "install_cmdstan"'
            )
        cmdstan_path = os.path.join(cmdstan_dir, latest_cmdstan)
    validate_cmdstan_path(cmdstan_path)
    return cmdstan_path


def _rdump_array(key: str, val: np.ndarray) -> str:
    """Flatten numpy ndarray, format as Rdump variable declaration."""
    c = 'c(' + ', '.join(map(str, val.T.flat)) + ')'
    if (val.size,) == val.shape:
        return '{key} <- {c}'.format(key=key, c=c)
    else:
        dim = '.Dim = c{}'.format(val.shape)
        struct = '{key} <- structure({c}, {dim})'.format(key=key, c=c, dim=dim)
        return struct


def jsondump(path: str, data: Dict) -> None:
    """Dump a dict of data to a JSON file."""
    for key, val in data.items():
        if isinstance(val, np.ndarray) and val.size > 1:
            data[key] = val.tolist()
    with open(path, 'w') as fd:
        json.dump(data, fd)


def rdump(path: str, data: Dict) -> None:
    """Dump a dict of data to a R dump format file."""
    with open(path, 'w') as fd:
        for key, val in data.items():
            if isinstance(val, np.ndarray) and val.size > 1:
                line = _rdump_array(key, val)
            elif isinstance(val, list) and len(val) > 1:
                line = _rdump_array(key, np.asarray(val))
            else:
                try:
                    val = val.flat[0]
                except AttributeError:
                    pass
                line = '{} <- {}'.format(key, val)
            fd.write(line)
            fd.write('\n')


def check_csv(path: str, is_optimizing: bool = False) -> Dict:
    """Capture essential config, shape from stan_csv file."""
    dict = scan_stan_csv(path, is_optimizing=is_optimizing)
    # check draws against spec
    if is_optimizing:
        draws_spec = 1
    else:
<<<<<<< HEAD
        if 'num_samples' in dict:
            draws_spec = int(dict['num_samples'])
        else:
            draws_spec = 1000
        if 'thin' in dict:
            draws_spec = int(math.ciel(draws_spec / dict['thin']))
=======
        draws_spec = 1000
    if 'thin' in dict:
        draws_spec = int(math.ceil(draws_spec / dict['thin']))
>>>>>>> eb0e1714
    if dict['draws'] != draws_spec:
        raise ValueError(
            'bad csv file {}, expected {} draws, found {}'.format(
                path, draws_spec, dict['draws']
            )
        )
    return dict


def scan_stan_csv(path: str, is_optimizing: bool = False) -> Dict:
    """Process stan_csv file line by line."""
    dict = {}
    lineno = 0
    with open(path, 'r') as fp:
        lineno = scan_config(fp, dict, lineno)
        lineno = scan_column_names(fp, dict, lineno)
        lineno = scan_warmup(fp, dict, lineno)
        if not is_optimizing:
            lineno = scan_metric(fp, dict, lineno)
        lineno = scan_draws(fp, dict, lineno, store_first=is_optimizing)
    return dict


def scan_config(fp: TextIO, config_dict: Dict, lineno: int) -> int:
    """
    Scan initial stan_csv file comments lines and
    save non-default configuration information to config_dict.
    """
    cur_pos = fp.tell()
    line = fp.readline().strip()
    while len(line) > 0 and line.startswith('#'):
        lineno += 1
        if not line.endswith('(Default)'):
            line = line.lstrip(' #\t')
            key_val = line.split('=')
            if len(key_val) == 2:
                if key_val[0].strip() == 'file' and not key_val[1].endswith(
                        'csv'
                ):
                    config_dict['data_file'] = key_val[1].strip()
                elif key_val[0].strip() != 'file':
                    config_dict[key_val[0].strip()] = key_val[1].strip()
        cur_pos = fp.tell()
        line = fp.readline().strip()
    fp.seek(cur_pos)
    return lineno


def scan_warmup(fp: TextIO, config_dict: Dict, lineno: int) -> int:
    """
    Check warmup iterations, if any.
    """
    if 'save_warmup' not in config_dict:
        return lineno
    cur_pos = fp.tell()
    line = fp.readline().strip()
    while len(line) > 0 and not line.startswith('#'):
        lineno += 1
        cur_pos = fp.tell()
        line = fp.readline().strip()
    fp.seek(cur_pos)
    return lineno


def scan_column_names(fp: TextIO, config_dict: Dict, lineno: int) -> int:
    """
    Process columns header, add to config_dict as 'column_names'
    """
    line = fp.readline().strip()
    lineno += 1
    names = line.split(',')
    config_dict['column_names'] = tuple(names)
    config_dict['num_params'] = len(names) - 1
    return lineno


def scan_metric(fp: TextIO, config_dict: Dict, lineno: int) -> int:
    """
    Scan stepsize, metric from  stan_csv file comment lines,
    set config_dict entries 'metric' and 'num_params'
    """
    if 'metric' not in config_dict:
        config_dict['metric'] = 'diag_e'
    metric = config_dict['metric']
    line = fp.readline().strip()
    lineno += 1
    if not line == '# Adaptation terminated':
        raise ValueError(
            'line {}: expecting metric, found:\n\t "{}"'.format(lineno, line)
        )
    line = fp.readline().strip()
    lineno += 1
    label, stepsize = line.split('=')
    if not label.startswith('# Step size'):
        raise ValueError(
            'line {}: expecting stepsize, '
            'found:\n\t "{}"'.format(lineno, line)
        )
    try:
        float(stepsize.strip())
    except ValueError:
        raise ValueError(
            'line {}: invalid stepsize: {}'.format(lineno, stepsize)
        )
    line = fp.readline().strip()
    lineno += 1
    if not (
            (
                    metric == 'diag_e'
                    and line == '# Diagonal elements of inverse mass matrix:'
            )
            or (
                    metric == 'dense_e' and line == '# Elements of inverse mass matrix:'
            )
    ):
        raise ValueError(
            'line {}: invalid or missing mass matrix '
            'specification'.format(lineno)
        )
    line = fp.readline().lstrip(' #\t')
    lineno += 1
    num_params = len(line.split(','))
    config_dict['num_params'] = num_params
    if metric == 'diag_e':
        return lineno
    else:
        for i in range(1, num_params):
            line = fp.readline().lstrip(' #\t')
            lineno += 1
            if len(line.split(',')) != num_params:
                raise ValueError(
                    'line {}: invalid or missing mass matrix '
                    'specification'.format(lineno)
                )
        return lineno


def scan_draws(fp: TextIO, config_dict: Dict, lineno: int, store_first: bool = False) -> int:
    """
    Parse draws, check elements per draw, save num draws to config_dict.
    """
    draws_found = 0
    num_cols = len(config_dict['column_names'])
    cur_pos = fp.tell()
    line = fp.readline().strip()
    first_draw = None
    while len(line) > 0 and not line.startswith('#'):
        lineno += 1
        draws_found += 1
        data = line.split(',')
        if len(data) != num_cols:
            raise ValueError(
                'line {}: bad draw, expecting {} items, found {}'.format(
                    lineno, num_cols, len(line.split(','))
                )
            )
        if not first_draw and store_first:
            config_dict['first_draw'] = np.array(data, dtype=np.float64)
        cur_pos = fp.tell()
        line = fp.readline().strip()
    config_dict['draws'] = draws_found
    fp.seek(cur_pos)
    return lineno


def read_metric(path: str) -> List[int]:
    """
    Read metric file in JSON or Rdump format.
    Return dimensions of entry "inv_metric".
    """
    if path.endswith('.json'):
        with open(path, 'r') as fd:
            metric_dict = json.load(fd)
        if 'inv_metric' in metric_dict:
            dims = np.asarray(metric_dict['inv_metric'])
            return list(dims.shape)
        else:
            raise ValueError(
                'metric file {}, bad or missing'
                ' entry "inv_metric"'.format(path)
            )
    else:
        dims = read_rdump_metric(path)
        if dims is None:
            raise ValueError(
                'metric file {}, bad or missing'
                ' entry "inv_metric"'.format(path)
            )
        return dims


def read_rdump_metric(path: str) -> List[int]:
    """
    Find dimensions of variable named 'inv_metric' using regex search.
    """
    with open(path, 'r') as fp:
        data = fp.read().replace('\n', '')
        m1 = re.search(r'inv_metric\s*<-\s*structure\(\s*c\(', data)
        if not m1:
            return None
        m2 = re.search(r'\.Dim\s*=\s*c\(([^)]+)\)', data, m1.end())
        if not m2:
            return None
        dims = m2.group(1).split(',')
        return [int(d) for d in dims]


def do_command(cmd: str, cwd: str = None) -> str:
    """
    Spawn process, print stdout/stderr to console.
    Throws exception on non-zero returncode.
    """
    print("CMD: {}".format(cmd))
    proc = subprocess.Popen(
        cmd, cwd=cwd, stdout=subprocess.PIPE, stderr=subprocess.PIPE
    )
    proc.wait()
    stdout, stderr = proc.communicate()
    if proc.returncode:
        if stderr:
            msg = 'ERROR\n {} '.format(stderr.decode('utf-8').strip())
        raise Exception(msg)
    if stdout:
        return stdout.decode('utf-8').strip()
    return None<|MERGE_RESOLUTION|>--- conflicted
+++ resolved
@@ -132,24 +132,18 @@
     if is_optimizing:
         draws_spec = 1
     else:
-<<<<<<< HEAD
         if 'num_samples' in dict:
             draws_spec = int(dict['num_samples'])
         else:
             draws_spec = 1000
         if 'thin' in dict:
-            draws_spec = int(math.ciel(draws_spec / dict['thin']))
-=======
-        draws_spec = 1000
-    if 'thin' in dict:
-        draws_spec = int(math.ceil(draws_spec / dict['thin']))
->>>>>>> eb0e1714
-    if dict['draws'] != draws_spec:
-        raise ValueError(
-            'bad csv file {}, expected {} draws, found {}'.format(
-                path, draws_spec, dict['draws']
-            )
-        )
+            draws_spec = int(math.ceil(draws_spec / dict['thin']))
+        if dict['draws'] != draws_spec:
+            raise ValueError(
+                'bad csv file {}, expected {} draws, found {}'.format(
+                    path, draws_spec, dict['draws']
+                )
+            )
     return dict
 
 
